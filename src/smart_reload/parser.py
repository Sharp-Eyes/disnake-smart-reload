--- conflicted
+++ resolved
@@ -8,42 +8,7 @@
 import sys
 
 
-<<<<<<< HEAD
 def parse_module(path: str, is_package: bool) -> ast.Module | None:
-=======
-def resolve_name(
-    module: str | None,
-    name: str,
-    package: str | None,
-    level: int,
-) -> str:
-    """Resolve parts of an import statement to an absolute import."""
-    fullname = f"{module}.{name}" if module else name
-
-    if not package or not level:
-        if not fullname.startswith("."):
-            # TODO: remove after testing or maybe log instead?
-            print(f"resolved {{{module=}, {name=}, {package=}, {level=}}} to {fullname!r}")
-            return fullname
-
-        # Should essentially never happen as the modules passed actual importing;
-        # no package specified for relative import
-        raise RuntimeError
-
-    base, *remainder = package.rsplit(".", level - 1)
-    if len(remainder) == level:
-        # Should essentially never happen as the modules passed actual importing;
-        # attempted relative import beyond top-level package
-        raise RuntimeError
-
-    resolved = f"{base}.{fullname}" if name else base
-    # TODO: remove after testing or maybe log instead?
-    print(f"resolved {{{module=}, {name=}, {package=}, {level=}}} to {resolved!r}.")
-    return resolved
-
-
-def parse_module(path: str) -> ast.Module:
->>>>>>> fffd09e6
     """Parse a module given its path, returning an ast object
     representing its source.
     """
@@ -105,8 +70,16 @@
             resolved = resolve_name(None, alias.name, self.package, 0)
             if resolved in sys.modules:
                 self.imported_modules.add(resolved)
+        for alias in node.names:
+            resolved = resolve_name(None, alias.name, self.package, 0)
+            if resolved in sys.modules:
+                self.imported_modules.add(resolved)
 
     def visit_ImportFrom(self, node: ast.ImportFrom) -> None:
+        if node.module:
+            resolved = resolve_name(None, node.module, self.package, node.level)
+            if resolved in sys.modules:
+                self.imported_modules.add(resolved)
         if node.module:
             resolved = resolve_name(None, node.module, self.package, node.level)
             if resolved in sys.modules:
@@ -115,56 +88,4 @@
         for alias in node.names:
             resolved = resolve_name(node.module, alias.name, self.package, node.level)
             if resolved in sys.modules:
-<<<<<<< HEAD
-                self.imported_modules.add(resolved)
-=======
-                self.imported_modules.add(resolved)
-
-
-class Parser:
-    def parse_module(self, path: str) -> ast.Module:
-        """Parse a module given its path, returning an ast object
-        representing its source.
-        """
-        with open(path, "r") as module_file:
-            module = ast.parse(module_file.read(), filename="<string>")
-        return module
-
-    def get_imports_from_module(self, package: str, module: ast.Module) -> set[str]:
-        imported_modules: set[str] = set()
-        for element in module.body:
-            if not isinstance(element, (ast.Import, ast.ImportFrom)):
-                continue
-
-            if (
-                isinstance(element, ast.Import)
-                or not element.module
-                and not element.level
-            ):
-                for name in element.names:
-                    imported_modules.add(name.name)  # noqa: PERF401
-            else:  # noqa: PLR5501
-                # alarm: relative import, add package
-                if element.level != 0:
-                    for alias in element.names:
-                        if element.module:
-                            name = element.module + "." + alias.name
-                        else:
-                            name = alias.name
-
-                        imported_modules.add(
-                            importlib._bootstrap._resolve_name(  # type: ignore
-                                name,
-                                package=package,
-                                level=element.level,
-                            )
-                        )
-                else:
-                    for alias in element.names:
-                        if element.module:
-                            name = element.module + "." + alias.name
-                        else:
-                            name = alias.name
-                        imported_modules.add(name)
-        return imported_modules
->>>>>>> fffd09e6
+                self.imported_modules.add(resolved)