--- conflicted
+++ resolved
@@ -33,14 +33,7 @@
         self._dependencies: set[ModuleNode] = set()
 
     @property
-<<<<<<< HEAD
     def dependents(self) -> collections.abc.Set[ModuleNode]:
-        return self._dependents
-
-    @property
-    def dependencies(self) -> collections.abc.Set[ModuleNode]:
-=======
-    def dependents(self) -> typing.AbstractSet[ModuleNode]:
         """The dependents of this module.
 
         That is, files that import this module.
@@ -48,12 +41,11 @@
         return self._dependents
 
     @property
-    def dependencies(self) -> typing.AbstractSet[ModuleNode]:
+    def dependencies(self) -> collections.abc.Set[ModuleNode]:
         """The dependencies of this module.
 
         That is, files imported by this module.
         """
->>>>>>> a876ef57
         return self.dependencies
 
     def __hash__(self) -> int:
@@ -76,15 +68,11 @@
         self._dependencies.add(dependency)
         dependency._dependents.add(self)
 
-<<<<<<< HEAD
     def walk_dependencies(self) -> collections.abc.Iterator[tuple[ModuleNode, int]]:
-=======
-    def walk_dependencies(self) -> typing.Iterator[tuple[ModuleNode, int]]:
         """Recursively walk though all of this module's dependencies.
 
         Yields a tuple of each module and its depth relative to this one.
         """
->>>>>>> a876ef57
         for dependency in self._dependencies:
             yield from dependency._walk_dependencies(1)
 
@@ -96,15 +84,11 @@
         for dependency in self._dependencies:
             yield from dependency._walk_dependencies(depth + 1)
 
-<<<<<<< HEAD
     def walk_dependents(self) -> collections.abc.Iterator[tuple[ModuleNode, int]]:
-=======
-    def walk_dependents(self) -> typing.Iterator[tuple[ModuleNode, int]]:
         """Recursively walk though all of this module's dependents.
 
         Yields a tuple of each module and its depth relative to this one.
         """
->>>>>>> a876ef57
         for dependent in self._dependents:
             yield from dependent._walk_dependents(1)
 
